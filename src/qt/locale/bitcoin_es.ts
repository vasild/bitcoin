--- conflicted
+++ resolved
@@ -481,7 +481,7 @@
         <translation>Firmar &amp;mensaje...</translation>
     </message>
     <message>
-        <location filename="../bitcoingui.cpp" line="809"/>
+        <location filename="../bitcoingui.cpp" line="807"/>
         <source>There was an error trying to save the wallet data to the new location.</source>
         <translation>Ha habido un error al intentar guardar los datos del monedero a la nueva ubicación.</translation>
     </message>
@@ -548,34 +548,17 @@
         <translation>El último bloque recibido fue generado %1.</translation>
     </message>
     <message>
-<<<<<<< HEAD
-        <location filename="../bitcoingui.cpp" line="616"/>
-        <source>This transaction is over the size limit.  You can still send it for a fee of %1, which goes to the nodes that process your transaction and helps to support the network.  Do you want to pay the fee?</source>
-        <translation>Esta transacción supera el límite. Puede seguir enviándola incluyendo una comisión de %1 que se va a repartir entre los nodos que procesan su transacción y ayudan a mantener la red. ¿Desea pagar esa tarifa?</translation>
-    </message>
-    <message>
-        <location filename="../bitcoingui.cpp" line="648"/>
-=======
-        <location filename="../bitcoingui.cpp" line="613"/>
->>>>>>> bbd76e07
+        <location filename="../bitcoingui.cpp" line="646"/>
         <source>Sent transaction</source>
         <translation>Transacción enviada</translation>
     </message>
     <message>
-<<<<<<< HEAD
-        <location filename="../bitcoingui.cpp" line="649"/>
-=======
-        <location filename="../bitcoingui.cpp" line="614"/>
->>>>>>> bbd76e07
+        <location filename="../bitcoingui.cpp" line="647"/>
         <source>Incoming transaction</source>
         <translation>Transacción entrante</translation>
     </message>
     <message>
-<<<<<<< HEAD
-        <location filename="../bitcoingui.cpp" line="650"/>
-=======
-        <location filename="../bitcoingui.cpp" line="615"/>
->>>>>>> bbd76e07
+        <location filename="../bitcoingui.cpp" line="648"/>
         <source>Date: %1
 Amount: %2
 Type: %3
@@ -597,20 +580,17 @@
         <translation>Cambiar la contraseña utilizada para el cifrado del monedero</translation>
     </message>
     <message>
-<<<<<<< HEAD
-        <location filename="../bitcoingui.cpp" line="775"/>
-=======
-        <location filename="../bitcoingui.cpp" line="709"/>
->>>>>>> bbd76e07
+        <location filename="../bitcoingui.cpp" line="615"/>
+        <source>This transaction is over the size limit. You can still send it for a fee of %1, which goes to the nodes that process your transaction and helps to support the network. Do you want to pay the fee?</source>
+        <translation type="unfinished"></translation>
+    </message>
+    <message>
+        <location filename="../bitcoingui.cpp" line="773"/>
         <source>Wallet is &lt;b&gt;encrypted&lt;/b&gt; and currently &lt;b&gt;unlocked&lt;/b&gt;</source>
         <translation>El monedero está &lt;b&gt;cifrado&lt;/b&gt; y actualmente &lt;b&gt;desbloqueado&lt;/b&gt;</translation>
     </message>
     <message>
-<<<<<<< HEAD
-        <location filename="../bitcoingui.cpp" line="783"/>
-=======
-        <location filename="../bitcoingui.cpp" line="717"/>
->>>>>>> bbd76e07
+        <location filename="../bitcoingui.cpp" line="781"/>
         <source>Wallet is &lt;b&gt;encrypted&lt;/b&gt; and currently &lt;b&gt;locked&lt;/b&gt;</source>
         <translation>El monedero está &lt;b&gt;cifrado&lt;/b&gt; y actualmente &lt;b&gt;bloqueado&lt;/b&gt;</translation>
     </message>
@@ -620,12 +600,12 @@
         <translation>A&amp;yuda</translation>
     </message>
     <message>
-        <location filename="../bitcoingui.cpp" line="806"/>
+        <location filename="../bitcoingui.cpp" line="804"/>
         <source>Backup Wallet</source>
         <translation>Copia de seguridad del monedero</translation>
     </message>
     <message>
-        <location filename="../bitcoingui.cpp" line="806"/>
+        <location filename="../bitcoingui.cpp" line="804"/>
         <source>Wallet Data (*.dat)</source>
         <translation>Datos del monedero (*.dat)</translation>
     </message>
@@ -635,8 +615,7 @@
         <translation>[testnet]</translation>
     </message>
     <message>
-<<<<<<< HEAD
-        <location filename="../bitcoingui.cpp" line="809"/>
+        <location filename="../bitcoingui.cpp" line="807"/>
         <source>Backup Failed</source>
         <translation>La copia de seguridad ha fallado</translation>
     </message>
@@ -646,15 +625,7 @@
         <translation>bitcoin-qt</translation>
     </message>
     <message>
-        <location filename="../bitcoingui.cpp" line="621"/>
-=======
-        <location filename="../bitcoingui.cpp" line="582"/>
-        <source>This transaction is over the size limit. You can still send it for a fee of %1, which goes to the nodes that process your transaction and helps to support the network. Do you want to pay the fee?</source>
-        <translation>Esta transacción supera el límite. Puede seguir enviándola incluyendo una comisión de %1 que se va a repartir entre los nodos que procesan su transacción y ayudan a mantener la red. ¿Desea pagar esa tarifa?</translation>
-    </message>
-    <message>
-        <location filename="../bitcoingui.cpp" line="586"/>
->>>>>>> bbd76e07
+        <location filename="../bitcoingui.cpp" line="619"/>
         <source>Sending...</source>
         <translation>Enviando...</translation>
     </message>
@@ -1198,7 +1169,7 @@
     <message>
         <location filename="../forms/sendcoinsentry.ui" line="93"/>
         <source>The address to send the payment to (e.g. 1NS17iag9jJgTHD1VXjvLCEnZuQ3rJDE9L)</source>
-        <translation>La dirección donde enviar el pago (ej. 1NS17iag9jJgTHD1VXjvLCEnZuQ3rJDE9L)</translation>
+        <translation type="unfinished"></translation>
     </message>
     <message>
         <location filename="../forms/sendcoinsentry.ui" line="103"/>
@@ -1689,7 +1660,6 @@
         <translation>Uso:</translation>
     </message>
     <message>
-<<<<<<< HEAD
         <location filename="../bitcoinstrings.cpp" line="75"/>
         <source>Loading addresses...</source>
         <translation>Cargando direcciones...</translation>
@@ -1698,11 +1668,6 @@
         <location filename="../bitcoinstrings.cpp" line="8"/>
         <source>Bitcoin version</source>
         <translation>Versión de Bitcoin</translation>
-=======
-        <location filename="../bitcoinstrings.cpp" line="77"/>
-        <source>Rescanning...</source>
-        <translation>Rescaneando...</translation>
->>>>>>> bbd76e07
     </message>
     <message>
         <location filename="../bitcoinstrings.cpp" line="32"/>
@@ -1725,6 +1690,11 @@
         <translation type="unfinished"></translation>
     </message>
     <message>
+        <location filename="../bitcoinstrings.cpp" line="72"/>
+        <source>Cannot obtain a lock on data directory %s. Bitcoin is probably already running.</source>
+        <translation type="unfinished"></translation>
+    </message>
+    <message>
         <location filename="../bitcoinstrings.cpp" line="77"/>
         <source>Loading block index...</source>
         <translation>Cargando el índice de bloques...</translation>
@@ -1888,12 +1858,6 @@
         <translation>Enviar rastrear/debug info a la consola en lugar de debug.log archivo</translation>
     </message>
     <message>
-        <location filename="../bitcoinstrings.cpp" line="72"/>
-        <source>Cannot obtain a lock on data directory %s.  Bitcoin is probably already running.</source>
-        <translation>No se puede obtener permiso de trabajo en la carpeta de datos %s. Probablemente Bitcoin ya se está ejecutando.
-</translation>
-    </message>
-    <message>
         <location filename="../bitcoinstrings.cpp" line="54"/>
         <source>Execute command when the best block changes (%s in cmd is replaced by block hash)</source>
         <translation>Ejecutar un comando cuando cambia el mejor bloque (%s en cmd se sustituye por el hash de bloque)</translation>
@@ -2038,22 +2002,9 @@
 </translation>
     </message>
     <message>
-<<<<<<< HEAD
         <location filename="../bitcoinstrings.cpp" line="46"/>
         <source>Prepend debug output with timestamp</source>
         <translation>Anteponer la salida de depuración, con indicación de la hora</translation>
-=======
-        <location filename="../bitcoinstrings.cpp" line="64"/>
-        <source>Cannot obtain a lock on data directory %s. Bitcoin is probably already running.</source>
-        <translation>No se puede obtener permiso de trabajo en la carpeta de datos %s. Probablemente Bitcoin ya se está ejecutando.
-</translation>
-    </message>
-    <message>
-        <location filename="../bitcoinstrings.cpp" line="75"/>
-        <source>Wallet needed to be rewritten: restart Bitcoin to complete    
-</source>
-        <translation>El monedero ha necesitado ser reescrito. Reinicie Bitcoin para completar el proceso</translation>
->>>>>>> bbd76e07
     </message>
     <message>
         <location filename="../bitcoinstrings.cpp" line="48"/>
